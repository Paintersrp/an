// Package note provides functionality for managing zettelkasten (atomic) notes.
package note

import (
	"errors"
	"fmt"
	"io"
	"os"
	"os/exec"
	"path/filepath"
	"runtime"
	"strings"

	"github.com/spf13/viper"

	"github.com/Paintersrp/an/internal/pathutil"
	"github.com/Paintersrp/an/internal/templater"
)

// ZettelkastenNote represents a zettelkasten note with its metadata.
type ZettelkastenNote struct {
	VaultDir      string
	SubDir        string
	Filename      string
	Upstream      string
	OriginalTags  []string
	OriginalLinks []string
}

// NewZettelkastenNote creates a new ZettelkastenNote instance.
func NewZettelkastenNote(
	vaultDir string,
	subDir string,
	filename string,
	tags []string,
	links []string,
	upstream string,
) *ZettelkastenNote {
	return &ZettelkastenNote{
		VaultDir:      vaultDir,
		SubDir:        subDir,
		Filename:      filename,
		OriginalTags:  tags,
		OriginalLinks: links,
		Upstream:      upstream,
	}
}

// GetFilepath returns the file path of the zettelkasten note.
func (note *ZettelkastenNote) GetFilepath() string {
	return filepath.Join(note.VaultDir, note.SubDir, note.Filename+".md")
}

// EnsurePath creates the necessary directory structure for the note file.
func (note *ZettelkastenNote) EnsurePath() (string, error) {
	dir := filepath.Join(note.VaultDir, note.SubDir)
	filePath := filepath.Join(dir, note.Filename+".md")

	if _, err := os.Stat(dir); os.IsNotExist(err) {
		if err := os.MkdirAll(dir, os.ModePerm); err != nil {
			return "", err
		}
	}

	return filePath, nil
}

// FileExists checks if the zettelkasten note file already exists.
func (note *ZettelkastenNote) FileExists() (bool, string, error) {
	noteFilePath := note.GetFilepath()
	_, err := os.Stat(noteFilePath)

	if err == nil {
		return true, noteFilePath, nil
	}

	if os.IsNotExist(err) {
		return false, noteFilePath, nil
	}

	return false, noteFilePath, err
}

// Create generates a new Zettelkasten note using a template.
func (note *ZettelkastenNote) Create(
	tmplName string,
	t *templater.Templater,
	content string,
) (bool, error) {
	path, err := note.EnsurePath()
	if err != nil {
		return false, err
	}

	file, err := os.Create(path)
	if err != nil {
		return false, err
	}
	defer func() {
		if file != nil {
			file.Close()
		}
	}()

	cleanup := func() {
		if file != nil {
			file.Close()
			file = nil
		}
		removeCreatedArtifacts(path, note.VaultDir)
	}

	zetTime, tags := t.GenerateTagsAndDate(tmplName)
	data := templater.TemplateData{
		Title:     note.Filename,
		Date:      zetTime,
		Tags:      append(note.OriginalTags, tags...),
		Links:     note.OriginalLinks,
		Upstream:  note.Upstream,
		Content:   content,
		Fulfilled: false,
	}

	output, err := t.Execute(tmplName, data)
	if err != nil {
		cleanup()
		return false, fmt.Errorf("failed to execute template: %w", err)
	}

	_, err = file.WriteString(output)
	if err != nil {
		cleanup()
		return false, fmt.Errorf("failed to write to file: %w", err)
	}

	return true, nil
}

func removeCreatedArtifacts(filePath, vaultDir string) {
	if filePath == "" {
		return
	}

	_ = os.Remove(filePath)

	vault := filepath.Clean(vaultDir)
	dir := filepath.Dir(filePath)

	for {
		if dir == vault {
			break
		}

		rel, err := filepath.Rel(vault, dir)
		if err != nil || strings.HasPrefix(rel, "..") || rel == "." {
			break
		}

		if err := os.Remove(dir); err != nil {
			break
		}

		dir = filepath.Dir(dir)
	}
}

// Open opens the Zettelkasten note in the configured editor.
func (note *ZettelkastenNote) Open() error {
	exists, filePath, err := note.FileExists()
	if err != nil {
		return err
	}

	// TODO: fix flag notes, as we are using molecule mode now
	if !exists {
		fmt.Println(
			"error: Note with given title does not exist in the vault directory.",
		)
		fmt.Println(
			"hint: Try again with a new title, or run 'zet-cli open [title]' again with a create (-c) flag to create an empty note forcefully.",
		)
		os.Exit(1)
	}

	if err := OpenFromPath(filePath, false); err != nil {
		// TODO: fix - print is too specific
		fmt.Println(
			"Error opening note in Neovim:",
			err,
		)
		os.Exit(1)
	}

	return nil
}

// HandleConflicts checks for file naming conflicts and provides suggestions.
func (note *ZettelkastenNote) HandleConflicts() error {
	exists, _, err := note.FileExists()
	if err != nil {
		return fmt.Errorf("error processing note file: %w", err)
	}

	if exists {
		return errors.New("note with given title already exists in the vault directory")
	}

	return nil
}

// GetNotesInDirectory retrieves all note filenames in the specified vault and subdirectory.
func GetNotesInDirectory(vaultDir, subDir string) ([]string, error) {
	dirPath := filepath.Join(vaultDir, subDir)
	files, err := os.ReadDir(dirPath)
	if err != nil {
		return nil, err
	}

	var notes []string
	for _, file := range files {
		if !file.IsDir() {
			notes = append(notes, strings.TrimSuffix(file.Name(), ".md"))
		}
	}

	return notes, nil
}

// TODO: return errors
// StaticHandleNoteLaunch handles the creation and opening of a note.
func StaticHandleNoteLaunch(
	note *ZettelkastenNote,
	t *templater.Templater,
	tmpl, content string,
) {
	created, err := note.Create(tmpl, t, content)
	if err != nil {
		fmt.Printf("error creating note file: %v\n", err)
		os.Exit(1)
	}

	if created {
		if err := note.Open(); err != nil {
			fmt.Printf("error opening note in editor: %v\n", err)
			os.Exit(1)
		}
	}
}

// OpenFromPath opens the note in the configured editor.
// EditorLaunch represents the command necessary to start an editor along with
// whether the caller should wait for the process to finish before resuming the
// UI.
type EditorLaunch struct {
	Cmd  *exec.Cmd
	Wait bool
}

// EditorLaunchForPath prepares an editor command for the provided path without
// starting it. Callers can decide whether to run the command synchronously or
// asynchronously based on the returned Wait flag.
func EditorLaunchForPath(path string, obsidian bool) (*EditorLaunch, error) {
	var editor string
	if obsidian {
		editor = "obsidian"
	} else {
		editor = viper.GetString("editor")
	}

	switch editor {
	case "nvim":
		return launchWithNvim(path)
	case "vim":
		return newEditorLaunch("vim", []string{path}, true, false)
	case "nano":
		return newEditorLaunch("nano", []string{path}, true, false)
	case "vscode", "code":
		return launchWithVSCode(path)
	case "obsidian":
		return launchWithObsidian(path)
	default:
		return nil, fmt.Errorf("unsupported editor: %s", editor)
	}
}

// OpenFromPath opens the note in the configured editor.
func OpenFromPath(path string, obsidian bool) error {
	launch, err := EditorLaunchForPath(path, obsidian)
	if err != nil {
		return err
<<<<<<< HEAD
	}

	if launch.Wait {
		if launch.Cmd.Stdin == nil {
			launch.Cmd.Stdin = os.Stdin
		}
		if launch.Cmd.Stdout == nil {
			launch.Cmd.Stdout = os.Stdout
		}
		if launch.Cmd.Stderr == nil {
			launch.Cmd.Stderr = os.Stderr
		}
	}

	if err := launch.Cmd.Start(); err != nil {
		fmt.Printf("Error starting editor: %v\n", err)
		return err
	}

	if !launch.Wait {
		return nil
	}

	if err := launch.Cmd.Wait(); err != nil {
		fmt.Printf("Error waiting for editor to close: %v\n", err)
		return err
	}

	return nil
}

func launchWithNvim(path string) (*EditorLaunch, error) {
	args := []string{"nvim"}
	if extra := viper.GetString("nvimargs"); extra != "" {
		args = append(args, strings.Fields(extra)...)
=======
>>>>>>> aacf8190
	}
	args = append(args, path)

	return newEditorLaunch(args[0], args[1:], true, false)
}

<<<<<<< HEAD
func launchWithVSCode(path string) (*EditorLaunch, error) {
	switch runtime.GOOS {
	case "darwin":
		return newEditorLaunch("open", []string{"-n", "-b", "com.microsoft.VSCode", "--args", path}, false, true)
	case "linux":
		return newEditorLaunch("code", []string{path}, false, true)
	case "windows":
		return newEditorLaunch("cmd", []string{"/c", "code", path}, false, true)
	default:
		return nil, fmt.Errorf("unsupported operating system: %s", runtime.GOOS)
	}
}

func launchWithObsidian(path string) (*EditorLaunch, error) {
	fullVaultDir := viper.GetString("vaultdir")
	normalizedVaultDir := pathutil.NormalizePath(fullVaultDir)
	vaultName := filepath.Base(normalizedVaultDir)

	relativePath, err := pathutil.VaultRelative(fullVaultDir, path)
	if err != nil {
		return nil, fmt.Errorf("unable to determine relative path for obsidian: %w", err)
=======
	if launch.Wait {
		if launch.Cmd.Stdin == nil {
			launch.Cmd.Stdin = os.Stdin
		}
		if launch.Cmd.Stdout == nil {
			launch.Cmd.Stdout = os.Stdout
		}
		if launch.Cmd.Stderr == nil {
			launch.Cmd.Stderr = os.Stderr
		}
	}

	if err := launch.Cmd.Start(); err != nil {
		fmt.Printf("Error starting editor: %v\n", err)
		return err
>>>>>>> aacf8190
	}

	if !launch.Wait {
		return nil
	}

<<<<<<< HEAD
	switch runtime.GOOS {
	case "darwin":
		return newEditorLaunch("open", []string{obsidianURI}, false, true)
	case "linux":
		return newEditorLaunch("xdg-open", []string{obsidianURI}, false, true)
	case "windows":
		return newEditorLaunch("cmd", []string{"/c", "start", obsidianURI}, false, true)
	default:
		return nil, fmt.Errorf("unsupported operating system: %s", runtime.GOOS)
	}
}

func newEditorLaunch(command string, args []string, wait bool, silence bool) (*EditorLaunch, error) {
	cmd := exec.Command(command, args...)

	if wait {
		if cmd.Stdin == nil {
			cmd.Stdin = os.Stdin
		}

		if cmd.Stdout == nil {
			if silence {
				cmd.Stdout = io.Discard
			} else {
				cmd.Stdout = os.Stdout
			}
		}

		if cmd.Stderr == nil {
			if silence {
				cmd.Stderr = io.Discard
			} else {
				cmd.Stderr = os.Stderr
			}
		}
	} else if silence {
=======
	if err := launch.Cmd.Wait(); err != nil {
		fmt.Printf("Error waiting for editor to close: %v\n", err)
		return err
	}

	return nil
}

func launchWithNvim(path string) (*EditorLaunch, error) {
	args := []string{"nvim"}
	if extra := viper.GetString("nvimargs"); extra != "" {
		args = append(args, strings.Fields(extra)...)
	}
	args = append(args, path)

	return newEditorLaunch(args[0], args[1:], true, false)
}

func launchWithVSCode(path string) (*EditorLaunch, error) {
	switch runtime.GOOS {
	case "darwin":
		return newEditorLaunch("open", []string{"-n", "-b", "com.microsoft.VSCode", "--args", path}, false, true)
	case "linux":
		return newEditorLaunch("code", []string{path}, false, true)
	case "windows":
		return newEditorLaunch("cmd", []string{"/c", "code", path}, false, true)
	default:
		return nil, fmt.Errorf("unsupported operating system: %s", runtime.GOOS)
	}
}

func launchWithObsidian(path string) (*EditorLaunch, error) {
	fullVaultDir := viper.GetString("vaultdir")
	normalizedVaultDir := pathutil.NormalizePath(fullVaultDir)
	vaultName := filepath.Base(normalizedVaultDir)

	relativePath, err := pathutil.VaultRelative(fullVaultDir, path)
	if err != nil {
		return nil, fmt.Errorf("unable to determine relative path for obsidian: %w", err)
	}

	obsidianURI := fmt.Sprintf(
		"obsidian://open?vault=%s&file=%s",
		vaultName,
		relativePath,
	)

	switch runtime.GOOS {
	case "darwin":
		return newEditorLaunch("open", []string{obsidianURI}, false, true)
	case "linux":
		return newEditorLaunch("xdg-open", []string{obsidianURI}, false, true)
	case "windows":
		return newEditorLaunch("cmd", []string{"/c", "start", obsidianURI}, false, true)
	default:
		return nil, fmt.Errorf("unsupported operating system: %s", runtime.GOOS)
	}
}

func newEditorLaunch(command string, args []string, wait bool, silence bool) (*EditorLaunch, error) {
	cmd := exec.Command(command, args...)
	if silence {
>>>>>>> aacf8190
		cmd.Stdout = io.Discard
		cmd.Stderr = io.Discard
	}

	return &EditorLaunch{Cmd: cmd, Wait: wait}, nil
}<|MERGE_RESOLUTION|>--- conflicted
+++ resolved
@@ -288,7 +288,6 @@
 	launch, err := EditorLaunchForPath(path, obsidian)
 	if err != nil {
 		return err
-<<<<<<< HEAD
 	}
 
 	if launch.Wait {
@@ -324,15 +323,12 @@
 	args := []string{"nvim"}
 	if extra := viper.GetString("nvimargs"); extra != "" {
 		args = append(args, strings.Fields(extra)...)
-=======
->>>>>>> aacf8190
 	}
 	args = append(args, path)
 
 	return newEditorLaunch(args[0], args[1:], true, false)
 }
 
-<<<<<<< HEAD
 func launchWithVSCode(path string) (*EditorLaunch, error) {
 	switch runtime.GOOS {
 	case "darwin":
@@ -354,30 +350,11 @@
 	relativePath, err := pathutil.VaultRelative(fullVaultDir, path)
 	if err != nil {
 		return nil, fmt.Errorf("unable to determine relative path for obsidian: %w", err)
-=======
-	if launch.Wait {
-		if launch.Cmd.Stdin == nil {
-			launch.Cmd.Stdin = os.Stdin
-		}
-		if launch.Cmd.Stdout == nil {
-			launch.Cmd.Stdout = os.Stdout
-		}
-		if launch.Cmd.Stderr == nil {
-			launch.Cmd.Stderr = os.Stderr
-		}
-	}
-
-	if err := launch.Cmd.Start(); err != nil {
-		fmt.Printf("Error starting editor: %v\n", err)
-		return err
->>>>>>> aacf8190
 	}
 
 	if !launch.Wait {
 		return nil
 	}
-
-<<<<<<< HEAD
 	switch runtime.GOOS {
 	case "darwin":
 		return newEditorLaunch("open", []string{obsidianURI}, false, true)
@@ -414,70 +391,6 @@
 			}
 		}
 	} else if silence {
-=======
-	if err := launch.Cmd.Wait(); err != nil {
-		fmt.Printf("Error waiting for editor to close: %v\n", err)
-		return err
-	}
-
-	return nil
-}
-
-func launchWithNvim(path string) (*EditorLaunch, error) {
-	args := []string{"nvim"}
-	if extra := viper.GetString("nvimargs"); extra != "" {
-		args = append(args, strings.Fields(extra)...)
-	}
-	args = append(args, path)
-
-	return newEditorLaunch(args[0], args[1:], true, false)
-}
-
-func launchWithVSCode(path string) (*EditorLaunch, error) {
-	switch runtime.GOOS {
-	case "darwin":
-		return newEditorLaunch("open", []string{"-n", "-b", "com.microsoft.VSCode", "--args", path}, false, true)
-	case "linux":
-		return newEditorLaunch("code", []string{path}, false, true)
-	case "windows":
-		return newEditorLaunch("cmd", []string{"/c", "code", path}, false, true)
-	default:
-		return nil, fmt.Errorf("unsupported operating system: %s", runtime.GOOS)
-	}
-}
-
-func launchWithObsidian(path string) (*EditorLaunch, error) {
-	fullVaultDir := viper.GetString("vaultdir")
-	normalizedVaultDir := pathutil.NormalizePath(fullVaultDir)
-	vaultName := filepath.Base(normalizedVaultDir)
-
-	relativePath, err := pathutil.VaultRelative(fullVaultDir, path)
-	if err != nil {
-		return nil, fmt.Errorf("unable to determine relative path for obsidian: %w", err)
-	}
-
-	obsidianURI := fmt.Sprintf(
-		"obsidian://open?vault=%s&file=%s",
-		vaultName,
-		relativePath,
-	)
-
-	switch runtime.GOOS {
-	case "darwin":
-		return newEditorLaunch("open", []string{obsidianURI}, false, true)
-	case "linux":
-		return newEditorLaunch("xdg-open", []string{obsidianURI}, false, true)
-	case "windows":
-		return newEditorLaunch("cmd", []string{"/c", "start", obsidianURI}, false, true)
-	default:
-		return nil, fmt.Errorf("unsupported operating system: %s", runtime.GOOS)
-	}
-}
-
-func newEditorLaunch(command string, args []string, wait bool, silence bool) (*EditorLaunch, error) {
-	cmd := exec.Command(command, args...)
-	if silence {
->>>>>>> aacf8190
 		cmd.Stdout = io.Discard
 		cmd.Stderr = io.Discard
 	}
